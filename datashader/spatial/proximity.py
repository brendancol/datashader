--- conflicted
+++ resolved
@@ -75,11 +75,7 @@
 
 @njit(nogil=True)
 def great_circle_distance(x1, x2, y1, y2):
-<<<<<<< HEAD
-    """Calculate Great-circle distance between (x1, y1) and (x2, y2).
-=======
     """Calculate great-circle distance between (x1, y1) and (x2, y2), assuming each point is a longitude, latitude pair.
->>>>>>> 2e782690
 
     Parameters
     ----------
